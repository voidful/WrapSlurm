--- conflicted
+++ resolved
@@ -3,19 +3,12 @@
 import argparse
 import json
 import os
-<<<<<<< HEAD
 import re
-=======
->>>>>>> 834995ff
 import shlex
 import subprocess
 from dataclasses import dataclass, field
 from datetime import datetime
-<<<<<<< HEAD
 from typing import Dict, Iterable, List, Optional, Sequence, Tuple
-=======
-from typing import Iterable, List, Optional, Sequence, Tuple
->>>>>>> 834995ff
 
 try:  # pragma: no cover - optional dependency used for rich tables
     from terminaltables import AsciiTable
@@ -37,13 +30,9 @@
 #SBATCH --mem={memory}
 #SBATCH --gres=gpu:{gpus}
 #SBATCH --time={time}
-<<<<<<< HEAD
 #SBATCH -o {report_dir}/%j.out
 #SBATCH -e {report_dir}/%j.err
-=======
-#SBATCH -o {report_dir}/%j-slurm.out
->>>>>>> 834995ff
-{job_name_line}{nodelist_option}{exclude_option}
+
 
 # SLURM Environment Variables
 echo "SLURM_NNODES=${{SLURM_NNODES}}"
@@ -63,7 +52,6 @@
 """
 
 
-<<<<<<< HEAD
 DEFAULT_REPORT_DIR = "./slurm-report"
 DEFAULT_SCRIPT_DIR = "./slurm_run"
 DEFAULT_TIME = "4-00:00:00"
@@ -79,8 +67,6 @@
 }
 
 
-=======
->>>>>>> 834995ff
 @dataclass
 class JobConfig:
     """Normalized configuration for a SLURM job submission."""
@@ -100,10 +86,7 @@
     job_name: Optional[str] = None
     interactive: bool = False
 
-<<<<<<< HEAD
-
-=======
->>>>>>> 834995ff
+
     def command_for_display(self) -> str:
         if self.interactive:
             return "Interactive shell"
@@ -118,7 +101,6 @@
         # Quote the entire command so that it is passed as a single argument to bash -lc.
         return shlex.quote(command_line)
 
-<<<<<<< HEAD
 
 @dataclass
 class PartitionInfo:
@@ -131,8 +113,6 @@
     gpus: int
     max_time: Optional[str]
 
-=======
->>>>>>> 834995ff
 def get_default_account() -> str:
     try:
         cmd = [
@@ -148,7 +128,6 @@
     except (subprocess.CalledProcessError, FileNotFoundError):
         raise RuntimeError("Unable to retrieve default SLURM account. Ensure 'sacctmgr' is installed.")
 
-<<<<<<< HEAD
 
 def format_memory(memory_mb: int) -> str:
     if memory_mb <= 0:
@@ -192,9 +171,6 @@
 
 
 def load_user_defaults(path: str = DEFAULT_CONFIG_PATH) -> Dict[str, object]:
-=======
-def get_node_resources() -> Tuple[str, int, int, str, int]:
->>>>>>> 834995ff
     try:
         with open(path, "r", encoding="utf-8") as config_file:
             data = json.load(config_file)
@@ -257,7 +233,6 @@
         partition_name = partition_name_raw.split("*")[0].strip()
         if not partition_name:
             continue
-<<<<<<< HEAD
         cpu_pieces = [piece for piece in cpu_info.split("/") if piece]
         try:
             cpus_total = int(cpu_pieces[-1]) if cpu_pieces else 1
@@ -281,16 +256,6 @@
                 max_time=max_time.strip() or None,
             )
     return partitions
-=======
-        partition, _, cpu_info, memory = parts[:4]
-        partition = partition.split("*")[0].strip()
-        cpus_total = int(cpu_info.split("/")[-1])
-        memory_mb = int("".join(filter(str.isdigit, memory))) if memory else 0
-        memory_gb = f"{memory_mb // 1024}G" if memory_mb > 0 else "50G"
-        if not best_partition or cpus_total > best_cpus:
-            best_partition, best_cpus, best_memory = partition, cpus_total, memory_gb
-    return best_partition, 1, best_cpus, best_memory, best_gpus
->>>>>>> 834995ff
 
 def build_sbatch_script(config: JobConfig) -> str:
     nodelist_option = f"#SBATCH --nodelist={config.nodelist}\n" if config.nodelist else ""
@@ -333,18 +298,11 @@
         result = subprocess.run(["sbatch", script_path], capture_output=True, text=True, check=True)
         job_id = result.stdout.strip().split()[-1]
         print(f"Job submitted: {result.stdout.strip()}")
-<<<<<<< HEAD
         stdout_log = os.path.join(report_dir, f"{job_id}.out")
         stderr_log = os.path.join(report_dir, f"{job_id}.err")
         print(f"Stdout log: {stdout_log}")
         print(f"Stderr log: {stderr_log}")
         print(f"Monitor logs: tail -n 20 -f {stdout_log}")
-=======
-        print(
-            "Monitor logs: watch tail -n 20 "
-            f"{os.path.join(report_dir, f'{job_id}-slurm.out')}"
-        )
->>>>>>> 834995ff
     except subprocess.CalledProcessError as e:
         print(f"Error submitting job: {e.stderr.strip()}")
 
@@ -369,7 +327,6 @@
     print(f"Starting interactive session with: {' '.join(srun_cmd)}")
     subprocess.run(srun_cmd)
 
-<<<<<<< HEAD
 def highlight_value(
     value: str,
     field: str,
@@ -380,27 +337,18 @@
         return colored(f"{value} *", "cyan")
     if field in default_fields:
         return colored(f"{value} \u2020", "yellow")
-=======
-def highlight_value(value: str, field: str, auto_fields: Iterable[str]) -> str:
-    if field in auto_fields:
-        return colored(f"{value} *", "cyan")
->>>>>>> 834995ff
     return str(value)
 
 
 def print_job_summary(
     config: JobConfig,
     auto_fields: Iterable[str],
-<<<<<<< HEAD
     default_fields: Iterable[str],
-=======
->>>>>>> 834995ff
     mode: str,
     script_path: Optional[str] = None,
 ) -> None:
     rows = [
         ("Mode", mode),
-<<<<<<< HEAD
         (
             "Partition",
             highlight_value(config.partition, "partition", auto_fields, default_fields),
@@ -428,22 +376,6 @@
         ("Memory", highlight_value(config.memory, "memory", auto_fields, default_fields)),
         ("GPUs", highlight_value(config.gpus, "gpus", auto_fields, default_fields)),
         ("Time", highlight_value(config.time, "time", auto_fields, default_fields)),
-=======
-        ("Partition", highlight_value(config.partition, "partition", auto_fields)),
-        ("Account", highlight_value(config.account, "account", auto_fields)),
-        ("Nodes", highlight_value(config.nodes, "nodes", auto_fields)),
-        (
-            "Tasks / Node",
-            highlight_value(config.tasks_per_node, "tasks_per_node", auto_fields),
-        ),
-        (
-            "CPUs / Task",
-            highlight_value(config.cpus_per_task, "cpus_per_task", auto_fields),
-        ),
-        ("Memory", highlight_value(config.memory, "memory", auto_fields)),
-        ("GPUs", highlight_value(config.gpus, "gpus", auto_fields)),
-        ("Time", config.time),
->>>>>>> 834995ff
         ("Command", config.command_for_display()),
     ]
 
@@ -453,13 +385,9 @@
         rows.append(("Exclude", config.exclude))
     if config.job_name:
         rows.append(("Job Name", config.job_name))
-<<<<<<< HEAD
     rows.append(
         ("Log Dir", highlight_value(config.report_dir, "report_dir", auto_fields, default_fields))
     )
-=======
-    rows.append(("Log Dir", config.report_dir))
->>>>>>> 834995ff
     if script_path:
         rows.append(("Script", script_path))
 
@@ -475,7 +403,6 @@
 
     if auto_fields:
         print(colored("* Automatically detected value", "cyan"))
-<<<<<<< HEAD
     if default_fields:
         print(colored("† Loaded from saved defaults", "yellow"))
 
@@ -578,47 +505,6 @@
         account = use_default(args.account, "account")
         if account is None:
             account = get_default_account()
-=======
-
-
-def resolve_job_config(args: argparse.Namespace) -> Tuple[JobConfig, List[str]]:
-    auto_fields: List[str] = []
-    nodes = args.nodes
-    partition = args.partition
-    cpus_per_task = args.cpus_per_task
-    memory = args.memory
-    gpus = args.gpus
-
-    detection_needed = any(value is None for value in (partition, nodes, cpus_per_task, memory, gpus))
-    best_partition = best_nodes = best_cpus = best_memory = best_gpus = None
-    if detection_needed:
-        best_partition, best_nodes, best_cpus, best_memory, best_gpus = get_node_resources()
-
-    if partition is None and best_partition is not None:
-        partition = best_partition
-        auto_fields.append("partition")
-    if nodes is None and best_nodes is not None:
-        nodes = best_nodes
-        auto_fields.append("nodes")
-    if cpus_per_task is None and best_cpus is not None:
-        cpus_per_task = best_cpus
-        auto_fields.append("cpus_per_task")
-    if memory is None and best_memory is not None:
-        memory = best_memory
-        auto_fields.append("memory")
-    if gpus is None and best_gpus is not None:
-        gpus = best_gpus
-        auto_fields.append("gpus")
-
-    if partition is None or nodes is None or cpus_per_task is None or memory is None or gpus is None:
-        raise RuntimeError(
-            "Unable to determine required resources. Provide the missing flags or ensure 'sinfo' is available."
-        )
-
-    try:
-        account = args.account or get_default_account()
-        if args.account is None:
->>>>>>> 834995ff
             auto_fields.append("account")
     except RuntimeError as exc:
         raise RuntimeError(str(exc))
@@ -631,7 +517,6 @@
         interactive = True
 
     config = JobConfig(
-<<<<<<< HEAD
         nodes=int(nodes),
         partition=str(partition),
         account=str(account),
@@ -641,17 +526,6 @@
         gpus=int(gpus),
         time=str(time),
         report_dir=str(report_dir),
-=======
-        nodes=nodes,
-        partition=partition,
-        account=account,
-        tasks_per_node=args.tasks_per_node,
-        cpus_per_task=cpus_per_task,
-        memory=memory,
-        gpus=gpus,
-        time=args.time,
-        report_dir=args.report_dir,
->>>>>>> 834995ff
         command=command_parts,
         nodelist=args.nodelist,
         exclude=args.exclude,
@@ -659,11 +533,7 @@
         interactive=interactive,
     )
 
-<<<<<<< HEAD
     return config, auto_fields, default_fields, script_dir
-=======
-    return config, auto_fields
->>>>>>> 834995ff
 
 
 def build_parser() -> argparse.ArgumentParser:
@@ -673,7 +543,6 @@
     parser.add_argument("--nodes", type=int, help="Number of nodes to request")
     parser.add_argument("--partition", help="Partition name to submit to")
     parser.add_argument("--account", help="SLURM account to charge")
-<<<<<<< HEAD
     parser.add_argument(
         "--tasks-per-node",
         type=int,
@@ -705,21 +574,6 @@
         help="Persist the provided options as defaults and exit",
     )
     parser.add_argument(
-=======
-    parser.add_argument("--tasks-per-node", type=int, default=1, help="Tasks per node (default: 1)")
-    parser.add_argument("--cpus-per-task", type=int, help="CPU cores per task")
-    parser.add_argument("--memory", help="Memory per node (e.g., 50G)")
-    parser.add_argument("--gpus", type=int, help="GPUs per node")
-    parser.add_argument("--time", default="4-00:00:00", help="Job time limit (default: 4-00:00:00)")
-    parser.add_argument("--nodelist", help="Comma separated list of nodes to include")
-    parser.add_argument("--exclude", help="Comma separated list of nodes to exclude")
-    parser.add_argument("--job-name", help="Optional job name shown in SLURM accounting")
-    parser.add_argument("--report-dir", default="./slurm-report", help="Directory where SLURM outputs logs")
-    parser.add_argument("--script-dir", default="./slurm_run", help="Directory to store generated sbatch scripts")
-    parser.add_argument("--interactive", action="store_true", help="Force an interactive srun session")
-    parser.add_argument("--dry-run", action="store_true", help="Show the sbatch script without submitting")
-    parser.add_argument(
->>>>>>> 834995ff
         "command",
         nargs=argparse.REMAINDER,
         help="Command to execute for batch jobs (e.g. python train.py --epochs 10)",
@@ -731,7 +585,6 @@
     parser = build_parser()
     args = parser.parse_args()
 
-<<<<<<< HEAD
     defaults = load_user_defaults()
 
     if args.save_defaults:
@@ -744,10 +597,6 @@
 
     try:
         config, auto_fields, default_fields, script_dir = resolve_job_config(args, defaults)
-=======
-    try:
-        config, auto_fields = resolve_job_config(args)
->>>>>>> 834995ff
     except RuntimeError as exc:
         print(f"Error: {exc}")
         return
@@ -755,11 +604,7 @@
     mode = "Interactive" if config.interactive else "Batch"
 
     if config.interactive:
-<<<<<<< HEAD
         print_job_summary(config, auto_fields, default_fields, mode)
-=======
-        print_job_summary(config, auto_fields, mode)
->>>>>>> 834995ff
         run_interactive(config)
         return
 
@@ -769,30 +614,18 @@
         except ValueError as exc:
             print(f"Error: {exc}")
             return
-<<<<<<< HEAD
         print_job_summary(config, auto_fields, default_fields, mode)
-=======
-        print_job_summary(config, auto_fields, mode)
->>>>>>> 834995ff
         print("\nDry run enabled – sbatch script preview:\n")
         print(script_content)
         return
 
     try:
-<<<<<<< HEAD
         script_path = generate_sbatch_script(config, script_dir)
-=======
-        script_path = generate_sbatch_script(config, args.script_dir)
->>>>>>> 834995ff
     except ValueError as exc:
         print(f"Error: {exc}")
         return
 
-<<<<<<< HEAD
     print_job_summary(config, auto_fields, default_fields, mode, script_path=script_path)
-=======
-    print_job_summary(config, auto_fields, mode, script_path=script_path)
->>>>>>> 834995ff
     submit_sbatch(script_path, config.report_dir)
 
 if __name__ == "__main__":
